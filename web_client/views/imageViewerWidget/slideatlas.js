--- conflicted
+++ resolved
@@ -68,15 +68,13 @@
             tileSource: tileSource
         });
         this.viewer = this.el.saViewer;
-<<<<<<< HEAD
         this.girderGui = new SAM.GirderWidget(this.viewer.GetAnnotationLayer(), this.itemId);
         $(this.el).css({'position':'relative'});
         SA.SAFullScreenButton($(this.el))
           .css({'position': 'absolute', 'left': '2px', 'top': '2px'});
-=======
 
         this.trigger('g:imageRendered', this);
->>>>>>> 84578c0c
+
         return this;
     },
 
